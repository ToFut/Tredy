--- conflicted
+++ resolved
@@ -150,33 +150,17 @@
       icon: AtSign,
       label: "Agent",
       action: () => {
-<<<<<<< HEAD
-        // Trigger agent mode by dispatching event to prompt input
-        window.dispatchEvent(new CustomEvent(PROMPT_INPUT_EVENT, {
-          detail: { messageContent: '@agent ', writeMode: 'replace' }
-        }));
-      }
-=======
         setInputText("@agent ");
         inputRef.current?.focus();
       },
->>>>>>> 2968c291
     },
     {
       icon: Hash,
       label: "Command",
       action: () => {
-<<<<<<< HEAD
-        // Trigger command mode by dispatching event to prompt input
-        window.dispatchEvent(new CustomEvent(PROMPT_INPUT_EVENT, {
-          detail: { messageContent: '/', writeMode: 'replace' }
-        }));
-      }
-=======
         setInputText("/");
         inputRef.current?.focus();
       },
->>>>>>> 2968c291
     },
     {
       icon: Brain,
