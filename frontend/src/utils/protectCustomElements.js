--- conflicted
+++ resolved
@@ -22,16 +22,7 @@
     }
   });
 
-<<<<<<< HEAD
-  // Also check if the element is already defined and prevent re-registration
-  if (window.customElements.get('mce-autosize-textarea')) {
-    console.warn('mce-autosize-textarea already defined, preventing duplicate registration');
-  }
-
-  window.customElements.define = function(name, constructor, options) {
-=======
   window.customElements.define = function (name, constructor, options) {
->>>>>>> 2968c291
     try {
       // Check if element is already defined
       if (window.customElements.get(name)) {
