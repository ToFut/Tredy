--- conflicted
+++ resolved
@@ -371,17 +371,6 @@
           paddingBottom: 'env(safe-area-inset-bottom, 0px)', // iOS safe area
         }}
       >
-<<<<<<< HEAD
-        <div className="max-w-5xl mx-auto px-3 sm:px-4 lg:px-6 py-3 sm:py-4 md:py-6">
-          {/* Response mode indicator - Desktop only */}
-          {responseMode === "agent" && window.innerWidth >= 640 && (
-            <div className="flex items-center justify-center mb-2 sm:mb-3 px-1 sm:px-2">
-              <div className="flex items-center gap-1 sm:gap-1.5 px-2.5 sm:px-3 py-1.5 bg-gradient-to-r from-purple-50 to-pink-50 dark:from-purple-900/20 dark:to-pink-900/20 rounded-full border border-purple-200 dark:border-purple-800">
-                <Brain className="w-3.5 h-3.5 sm:w-4 sm:h-4 text-purple-600 dark:text-purple-400 animate-pulse" />
-                <span className="text-xs font-medium text-purple-700 dark:text-purple-300">Agent Mode</span>
-                <Sparkle className="w-2.5 h-2.5 sm:w-3 sm:h-3 text-amber-500 animate-pulse" />
-              </div>
-=======
         <div className="flex items-center rounded-lg md:mb-4 md:w-full">
           <div className="w-[95vw] md:w-[635px] bg-theme-bg-chat-input light:bg-white light:border-solid light:border-[1px] light:border-theme-chat-input-border shadow-sm rounded-2xl flex flex-col px-2 overflow-hidden">
             <AttachmentManager attachments={attachments} />
@@ -438,7 +427,21 @@
                   />
                 </>
               )}
->>>>>>> 6855bbf6
+            </div>
+            <div className="flex justify-between py-3.5 mx-3 mb-1">
+              <div className="flex gap-x-2">
+                <AttachItem />
+                <SlashCommandsButton
+                  showing={showSlashCommand}
+                  setShowSlashCommand={setShowSlashCommand}
+                />
+                <AvailableAgentsButton
+                  showing={showAgents}
+                  setShowAgents={setShowAgents}
+                />
+                <TextSizeButton />
+                <LLMSelectorAction />
+              </div>
             </div>
           )}
           
