/**
 * Unified Workflow Plugin
 * Implements Task Planning, Workflow Orchestrator, and Auto Workflow
 * as a single intelligent system that adapts based on enabled skills
 */

const { v4: uuidv4 } = require("uuid");
const { AgentFlows } = require("../../../agentFlows");
const { DynamicFlowBuilder } = require("../../flowBuilder/dynamicFlowBuilder");
const { SystemSettings } = require("../../../../models/systemSettings");
const { safeJsonParse } = require("../../../http");

class UnifiedWorkflowPlugin {
  constructor(aibitat) {
    this.aibitat = aibitat;
    this.sessions = new Map();
    this.mode = null; // Will be set in setup
    this.flowBuilder = new DynamicFlowBuilder();
  }

  /**
   * Detect which mode to operate in based on enabled skills
   */
  async detectMode() {
    // Get enabled skills from system settings
    const enabledSkills = safeJsonParse(
      await SystemSettings.getValueOrFallback(
        { label: "default_agent_skills" },
        "[]"
      ),
      []
    );

    if (enabledSkills.includes("auto-workflow")) return "auto";
    if (enabledSkills.includes("flow-orchestrator")) return "orchestrator";
    if (enabledSkills.includes("task-planner")) return "planner";

    return null;
  }

  /**
   * Get or create a session for the current conversation
   */
  getSession(conversationId) {
    if (!this.sessions.has(conversationId)) {
      this.sessions.set(conversationId, {
        id: conversationId,
        tasks: [],
        workflows: [],
        context: {},
        state: "idle",
      });
    }
    return this.sessions.get(conversationId);
  }

  /**
   * Discover available capabilities dynamically
   */
  async discoverCapabilities() {
    const capabilities = {
      plugins: [],
      mcpServers: [],
      flowBlocks: ["llmInstruction", "api_call", "web_scraping"],
    };

    // Get available plugins
    if (this.aibitat.plugins) {
      this.aibitat.plugins.forEach((plugin, name) => {
        if (name !== "unified-workflow") {
          capabilities.plugins.push({
            name,
            description: plugin.description || `Plugin: ${name}`,
          });
        }
      });
    }

    // Get MCP servers if available
    if (this.aibitat.mcpManager) {
      const servers = await this.aibitat.mcpManager.getActiveServers();
      capabilities.mcpServers = servers.map((s) => ({
        name: s.name,
        description: s.description || `MCP Server: ${s.name}`,
      }));
    }

    return capabilities;
  }

  /**
   * Analyze request complexity and create execution plan
   */
  async analyzeRequest(request) {
    const capabilities = await this.discoverCapabilities();

    // Use LLM to analyze the request
    const prompt = `Analyze this request and create an execution plan.
Request: "${request}"

Available capabilities:
${capabilities.plugins.map((p) => `- ${p.name}: ${p.description}`).join("\n")}
${capabilities.mcpServers.map((s) => `- ${s.name}: ${s.description}`).join("\n")}

Return a JSON object with:
{
  "complexity": "simple|multi-step|complex",
  "steps": ["step description 1", "step description 2", ...],
  "tools_needed": ["tool1", "tool2", ...],
  "requires_approval": false,
  "can_schedule": false
}`;

    try {
      const response = await this.aibitat.provider.complete({
        messages: [
          {
            role: "system",
            content: "You are a workflow analyzer. Return only valid JSON.",
          },
          { role: "user", content: prompt },
        ],
      });

      return JSON.parse(response.result);
    } catch (error) {
      // Fallback to simple analysis
      return {
        complexity: "simple",
        steps: [request],
        tools_needed: [],
        requires_approval: false,
        can_schedule: request.includes("daily") || request.includes("every"),
      };
    }
  }

  /**
   * Task Planner Mode - Creates and tracks task lists
   */
  async createTaskList({ request }) {
    const session = this.getSession(this.aibitat.conversationId);
    const analysis = await this.analyzeRequest(request);

    // Create task list
    const tasks = analysis.steps.map((step, index) => ({
      id: `task_${index + 1}`,
      content: step,
      status: "pending",
      order: index,
    }));

    session.tasks = tasks;
    session.state = "planning";

    // Format task list for display
    const taskListDisplay = tasks.map((t) => `☐ ${t.content}`).join("\n");

    this.aibitat.introspect(`Created task list with ${tasks.length} tasks`);

    // Start executing tasks
    const results = await this.executeTasks(session);

    return {
      mode: "task-planner",
      tasks: tasks.map((t) => ({
        ...t,
        status:
          t.status === "completed" ? "✅" : t.status === "failed" ? "❌" : "☐",
      })),
      summary: `Completed ${results.completed} of ${results.total} tasks`,
      results: results.details,
    };
  }

  /**
   * Flow Orchestrator Mode - Creates, executes, and saves workflows
   */
  async createWorkflow({ request }) {
    const session = this.getSession(this.aibitat.conversationId);
    const analysis = await this.analyzeRequest(request);

    this.aibitat.introspect(`Creating workflow for: ${request}`);

    // Build workflow using DynamicFlowBuilder
    const workflow = await this.flowBuilder.buildFlowFromPrompt(request, {
      name: this.generateWorkflowName(request),
      userId: this.workspace.id,
    });

    session.workflows.push(workflow);
    session.state = "executing";

    // Execute the workflow
    const execution = await this.executeWorkflow(workflow, session);

    // Prepare save prompt
    const savePrompt = execution.success
      ? "Would you like to save this workflow for future use?"
      : null;

    return {
      mode: "flow-orchestrator",
      workflow: {
        name: workflow.name,
        steps: workflow.config.steps.length,
        schedule: workflow.schedule,
      },
      execution,
      savePrompt,
      workflowId: workflow.uuid,
    };
  }

  /**
   * Auto Workflow Mode - Handles everything automatically
   */
  async autoExecute({ request }) {
    const session = this.getSession(this.aibitat.conversationId);
    const analysis = await this.analyzeRequest(request);

    this.aibitat.introspect(`Auto-executing: ${request}`);

    // For simple requests, execute directly
    if (
      analysis.complexity === "simple" &&
      analysis.tools_needed.length === 1
    ) {
      const tool = analysis.tools_needed[0];
      const result = await this.executeTool(tool, { request });

      return {
        mode: "auto-workflow",
        action: tool,
        result,
        completed: true,
      };
    }

    // For complex requests, create and execute workflow automatically
    const workflow = await this.flowBuilder.buildFlowFromPrompt(request, {
      name: `Auto: ${request.substring(0, 50)}`,
      userId: this.workspace.id,
    });

    const execution = await this.executeWorkflow(workflow, session);

    // Auto-save if successful and schedulable
    if (execution.success && analysis.can_schedule) {
      await AgentFlows.saveFlow(workflow.name, workflow.config, workflow.uuid);
      this.aibitat.introspect(
        `Workflow saved for future use: ${workflow.name}`
      );
    }

    return {
      mode: "auto-workflow",
      completed: execution.success,
      result: execution.result,
      automated_actions: execution.steps_completed,
    };
  }

  /**
   * Execute tasks with progress tracking
   */
  async executeTasks(session) {
    let completed = 0;
    const total = session.tasks.length;
    const details = [];

    for (const task of session.tasks) {
      task.status = "in_progress";
      this.aibitat.introspect(`Working on: ${task.content}`);

      try {
        // Execute task using available tools
        const result = await this.executeStep(task.content, session.context);

        task.status = "completed";
        task.result = result;
        completed++;

        details.push({
          task: task.content,
          status: "success",
          result,
        });

        // Update context for next task
        session.context[`task_${task.id}_result`] = result;
      } catch (error) {
        task.status = "failed";
        task.error = error.message;

        details.push({
          task: task.content,
          status: "failed",
          error: error.message,
        });
      }
    }

    return { completed, total, details };
  }

  /**
   * Execute a workflow
   */
  async executeWorkflow(workflow, session) {
    try {
      // Use AgentFlows executor
      const result = await AgentFlows.executeFlow(
        workflow.uuid,
        session.context,
        this.aibitat
      );

      return {
        success: result.success,
        result: result.results,
        steps_completed: workflow.config.steps.length,
      };
    } catch (error) {
      this.aibitat.introspect(`Workflow execution failed: ${error.message}`);
      return {
        success: false,
        error: error.message,
        steps_completed: 0,
      };
    }
  }

  /**
   * Execute a single step using available tools
   */
  async executeStep(stepDescription, context) {
    // Try to match with available tools
    const capabilities = await this.discoverCapabilities();

    // Use LLM to determine best tool and parameters
    const prompt = `Execute this step: "${stepDescription}"
Context: ${JSON.stringify(context)}
Available tools: ${capabilities.plugins.map((p) => p.name).join(", ")}

Return the tool to use and parameters, or indicate if this should be handled by the LLM directly.`;

    try {
      const response = await this.aibitat.provider.complete({
        messages: [
          { role: "system", content: "You are a workflow executor." },
          { role: "user", content: prompt },
        ],
      });

      return response.result;
    } catch (error) {
      // Fallback to LLM instruction
      return `Completed: ${stepDescription}`;
    }
  }

  /**
   * Execute a specific tool
   */
  async executeTool(toolName, params) {
    // Check if it's a plugin function
    if (this.aibitat.functions && this.aibitat.functions[toolName]) {
      return await this.aibitat.functions[toolName].handler(params);
    }

    // Fallback to LLM
    return `Executed ${toolName} with params: ${JSON.stringify(params)}`;
  }

  /**
   * Save a workflow after execution
   */
  async saveWorkflow({ workflowId, name }) {
    const session = this.getSession(this.aibitat.conversationId);
    const workflow = session.workflows.find((w) => w.uuid === workflowId);

    if (!workflow) {
      return { success: false, error: "Workflow not found" };
    }

    const result = await AgentFlows.saveFlow(
      name || workflow.name,
      workflow.config,
      workflow.uuid
    );

    if (result.success) {
      this.aibitat.introspect(`Workflow saved: ${name || workflow.name}`);
      return {
        success: true,
        message: `Workflow "${name || workflow.name}" saved successfully!`,
        uuid: result.uuid,
      };
    }

    return result;
  }

  /**
   * Generate workflow name from request
   */
  generateWorkflowName(request) {
<<<<<<< HEAD
    // Use the same smart naming logic as DynamicFlowBuilder
    const builder = new (require('../flowBuilder/dynamicFlowBuilder').DynamicFlowBuilder)();
    return builder.generateFlowName(request);
=======
    const words = request.split(" ").slice(0, 5);
    return (
      words.join(" ") + (words.length < request.split(" ").length ? "..." : "")
    );
>>>>>>> 2968c291
  }
}

/**
 * Plugin Definition
 */
const unifiedWorkflow = {
  name: "unified-workflow",
  startupConfig: {
    params: {},
  },
  description:
    "Unified workflow system for task planning, orchestration, and automation",
  plugin: function () {
    return {
      name: "unified-workflow",
      description:
        "Handles task planning, workflow orchestration, and automatic workflow execution",
      async setup(aibitat) {
        const plugin = new UnifiedWorkflowPlugin(aibitat);

        // Detect mode based on enabled skills
        plugin.mode = await plugin.detectMode();

        // Skip if no mode is enabled
        if (!plugin.mode) {
          return;
        }

        aibitat.introspect(
          `Unified Workflow plugin initialized in ${plugin.mode} mode`
        );

        // Register functions based on mode
        switch (plugin.mode) {
          case "planner":
            // Task Planning mode
            aibitat.function({
              name: "create_task_list",
              description:
                "Break down a complex request into trackable tasks and execute them",
              parameters: {
                type: "object",
                properties: {
                  request: {
                    type: "string",
                    description: "The request to break down into tasks",
                  },
                },
                required: ["request"],
              },
              handler: plugin.createTaskList.bind(plugin),
            });
            break;

          case "orchestrator":
            // Workflow Orchestrator mode
            aibitat.function({
              name: "create_workflow",
              description:
                "Create and execute a workflow from a natural language request",
              parameters: {
                type: "object",
                properties: {
                  request: {
                    type: "string",
                    description: "The workflow request",
                  },
                },
                required: ["request"],
              },
              handler: plugin.createWorkflow.bind(plugin),
            });

            aibitat.function({
              name: "save_workflow",
              description: "Save a completed workflow for future use",
              parameters: {
                type: "object",
                properties: {
                  workflowId: {
                    type: "string",
                    description: "The workflow ID to save",
                  },
                  name: {
                    type: "string",
                    description: "Optional custom name for the workflow",
                  },
                },
                required: ["workflowId"],
              },
              handler: plugin.saveWorkflow.bind(plugin),
            });
            break;

          case "auto":
            // Auto Workflow mode
            aibitat.function({
              name: "auto_execute",
              description:
                "Automatically handle any action request by creating and executing workflows",
              parameters: {
                type: "object",
                properties: {
                  request: {
                    type: "string",
                    description: "The action request to handle",
                  },
                },
                required: ["request"],
              },
              handler: plugin.autoExecute.bind(plugin),
            });

            // In auto mode, intercept all action-like requests
            const originalIntrospect = aibitat.introspect.bind(aibitat);
            aibitat.introspect = function (message) {
              // Check if this looks like an action request
              const actionKeywords = [
                "send",
                "create",
                "schedule",
                "check",
                "find",
                "get",
                "post",
                "update",
                "delete",
              ];
              const hasAction = actionKeywords.some((keyword) =>
                message.toLowerCase().includes(keyword)
              );

              if (hasAction && !message.startsWith("[")) {
                // Auto-handle action requests
                plugin.autoExecute({ request: message });
              }

              return originalIntrospect(message);
            };
            break;
        }

        // Common function for all modes - get workflow status
        aibitat.function({
          name: "get_workflow_status",
          description: "Get the status of current workflow session",
          parameters: {
            type: "object",
            properties: {},
          },
          handler: () => {
            const session = plugin.getSession(aibitat.conversationId);
            return {
              mode: plugin.mode,
              state: session.state,
              tasks: session.tasks.length,
              workflows: session.workflows.length,
              context_keys: Object.keys(session.context),
            };
          },
        });
      },
    };
  },
};

module.exports = { unifiedWorkflow };<|MERGE_RESOLUTION|>--- conflicted
+++ resolved
@@ -406,16 +406,10 @@
    * Generate workflow name from request
    */
   generateWorkflowName(request) {
-<<<<<<< HEAD
-    // Use the same smart naming logic as DynamicFlowBuilder
-    const builder = new (require('../flowBuilder/dynamicFlowBuilder').DynamicFlowBuilder)();
-    return builder.generateFlowName(request);
-=======
     const words = request.split(" ").slice(0, 5);
     return (
       words.join(" ") + (words.length < request.split(" ").length ? "..." : "")
     );
->>>>>>> 2968c291
   }
 }
 
