<<<<<<< HEAD
import React, { useState, useEffect } from 'react';
import { Calendar, Clock, Image, FileText, Video, TrendingUp } from '@phosphor-icons/react';
=======
import React, { useState, useEffect } from "react";
import {
  Calendar,
  Clock,
  Image,
  FileText,
  Video,
  TrendUp,
} from "@phosphor-icons/react";
>>>>>>> cd86eabb

const ContentPlanningResult = ({ userName = "John" }) => {
  const [analysisStep, setAnalysisStep] = useState(0);
  const [showResults, setShowResults] = useState(false);

  const analysisSteps = [
    { text: "Brand voice identified", icon: "🎯" },
    { text: "Target audience analyzed", icon: "👥" },
    { text: "Content themes generated", icon: "💡" },
    { text: "Optimal posting times calculated", icon: "⏰" },
  ];

  const contentPlan = [
    {
      day: "Monday",
      posts: [
        {
          time: "9:00 AM",
          platform: "LinkedIn",
          type: "article",
          title: "Thought leadership article about industry trends",
          icon: <FileText size={16} />,
        },
        {
          time: "6:00 PM",
          platform: "Instagram",
          type: "reel",
          title: "Behind-the-scenes reel with trending audio",
          icon: <Video size={16} />,
        },
      ],
    },
    {
      day: "Tuesday",
      posts: [
        {
          time: "12:00 PM",
          platform: "Facebook",
          type: "carousel",
          title: "Customer success story with carousel images",
          icon: <Image size={16} />,
        },
        {
          time: "5:00 PM",
          platform: "Instagram",
          type: "post",
          title: "Product showcase with professional graphics",
          icon: <Image size={16} />,
        },
      ],
    },
    {
      day: "Wednesday",
      posts: [
<<<<<<< HEAD
        { time: "10:00 AM", platform: "LinkedIn", type: "post", title: "Team spotlight featuring your latest achievements", icon: <TrendingUp size={16} /> },
        { time: "7:00 PM", platform: "Instagram", type: "story", title: "Interactive Q&A session", icon: <Video size={16} /> }
      ]
=======
        {
          time: "10:00 AM",
          platform: "LinkedIn",
          type: "post",
          title: "Team spotlight featuring your latest achievements",
          icon: <TrendUp size={16} />,
        },
        {
          time: "7:00 PM",
          platform: "Instagram",
          type: "story",
          title: "Interactive Q&A session",
          icon: <Video size={16} />,
        },
      ],
>>>>>>> cd86eabb
    },
    {
      day: "Thursday",
      posts: [
        {
          time: "11:00 AM",
          platform: "Facebook",
          type: "infographic",
          title: "Educational infographic about your services",
          icon: <Image size={16} />,
        },
        {
          time: "4:00 PM",
          platform: "LinkedIn",
          type: "post",
          title: "Industry insights with data visualization",
          icon: <FileText size={16} />,
        },
      ],
    },
    {
      day: "Friday",
      posts: [
        {
          time: "9:00 AM",
          platform: "Instagram",
          type: "reel",
          title: "TGIF engaging reel to boost weekend engagement",
          icon: <Video size={16} />,
        },
        {
          time: "2:00 PM",
          platform: "Facebook",
          type: "post",
          title: "Week recap and community appreciation post",
          icon: <FileText size={16} />,
        },
      ],
    },
  ];

  useEffect(() => {
    // Simulate analysis steps
    const stepInterval = setInterval(() => {
      setAnalysisStep((prev) => {
        if (prev < analysisSteps.length - 1) {
          return prev + 1;
        } else {
          clearInterval(stepInterval);
          setTimeout(() => setShowResults(true), 1000);
          return prev;
        }
      });
    }, 800);

    return () => clearInterval(stepInterval);
  }, []);

  const getPlatformColor = (platform) => {
    switch (platform.toLowerCase()) {
      case "linkedin":
        return "text-blue-400 bg-blue-400/10 border-blue-400/30";
      case "instagram":
        return "text-purple-400 bg-purple-400/10 border-purple-400/30";
      case "facebook":
        return "text-blue-300 bg-blue-300/10 border-blue-300/30";
      default:
        return "text-gray-400 bg-gray-400/10 border-gray-400/30";
    }
  };

  if (!showResults) {
    return (
      <div className="flex flex-col gap-4 p-6 bg-theme-bg-secondary rounded-lg border border-theme-modal-border">
        <h3 className="text-xl font-semibold text-white mb-4">
          🎯 Analyzing your business...
        </h3>

        <div className="space-y-3">
          {analysisSteps.map((step, index) => (
            <div
              key={index}
              className={`flex items-center gap-3 transition-all duration-500 ${
                index <= analysisStep ? "opacity-100" : "opacity-30"
              }`}
            >
              <div
                className={`w-6 h-6 rounded-full flex items-center justify-center transition-all duration-300 ${
                  index <= analysisStep
                    ? "bg-green-500 text-white"
                    : "bg-gray-600 text-gray-400"
                }`}
              >
                {index <= analysisStep ? "✅" : step.icon}
              </div>
              <span
                className={`transition-all duration-300 ${
                  index <= analysisStep ? "text-white" : "text-gray-400"
                }`}
              >
                {step.text}
              </span>
            </div>
          ))}
        </div>

        <div className="mt-4 flex items-center gap-2 text-blue-400">
          <div className="animate-spin w-4 h-4 border-2 border-blue-400 border-t-transparent rounded-full"></div>
          <span className="text-sm">Processing your data...</span>
        </div>
      </div>
    );
  }

  return (
    <div className="flex flex-col gap-6 p-6 bg-theme-bg-secondary rounded-lg border border-theme-modal-border">
      <div className="text-center">
        <h2 className="text-2xl font-bold text-white mb-2">
          🎉 **Great news, {userName}!**
        </h2>
        <p className="text-green-400 text-lg">
          I've created 10 beautiful posts for you to publish this week across
          LinkedIn, Instagram, and Facebook!
        </p>
      </div>

      <div className="bg-theme-bg-primary rounded-lg p-4 border border-theme-modal-border">
        <h3 className="text-lg font-semibold text-white mb-4 flex items-center gap-2">
          <Calendar size={20} />
          This Week's Content Calendar
        </h3>

        <div className="space-y-4">
          {contentPlan.map((day, dayIndex) => (
            <div
              key={dayIndex}
              className="border border-gray-600/30 rounded-lg p-4"
            >
              <h4 className="text-white font-medium mb-3 text-lg">{day.day}</h4>

              <div className="space-y-3">
                {day.posts.map((post, postIndex) => (
                  <div
                    key={postIndex}
                    className="flex items-center gap-3 p-3 bg-theme-bg-secondary rounded-lg"
                  >
                    <div className="flex items-center gap-2 min-w-0">
                      <Clock size={14} className="text-gray-400" />
                      <span className="text-sm text-gray-300 font-mono">
                        {post.time}
                      </span>
                    </div>

                    <div
                      className={`px-2 py-1 rounded text-xs font-medium border ${getPlatformColor(post.platform)}`}
                    >
                      {post.platform}
                    </div>

                    <div className="flex items-center gap-2 flex-1 min-w-0">
                      {post.icon}
                      <span className="text-sm text-white truncate">
                        {post.title}
                      </span>
                    </div>
                  </div>
                ))}
              </div>
            </div>
          ))}
        </div>
      </div>

      <div className="flex gap-3">
        <button className="flex-1 px-4 py-2 bg-blue-600 hover:bg-blue-700 text-white rounded-lg font-medium transition-colors">
          Preview Content
        </button>
        <button className="flex-1 px-4 py-2 bg-green-600 hover:bg-green-700 text-white rounded-lg font-medium transition-colors">
          Schedule Everything
        </button>
      </div>
    </div>
  );
};

export default ContentPlanningResult;<|MERGE_RESOLUTION|>--- conflicted
+++ resolved
@@ -1,7 +1,3 @@
-<<<<<<< HEAD
-import React, { useState, useEffect } from 'react';
-import { Calendar, Clock, Image, FileText, Video, TrendingUp } from '@phosphor-icons/react';
-=======
 import React, { useState, useEffect } from "react";
 import {
   Calendar,
@@ -11,7 +7,6 @@
   Video,
   TrendUp,
 } from "@phosphor-icons/react";
->>>>>>> cd86eabb
 
 const ContentPlanningResult = ({ userName = "John" }) => {
   const [analysisStep, setAnalysisStep] = useState(0);
@@ -66,11 +61,6 @@
     {
       day: "Wednesday",
       posts: [
-<<<<<<< HEAD
-        { time: "10:00 AM", platform: "LinkedIn", type: "post", title: "Team spotlight featuring your latest achievements", icon: <TrendingUp size={16} /> },
-        { time: "7:00 PM", platform: "Instagram", type: "story", title: "Interactive Q&A session", icon: <Video size={16} /> }
-      ]
-=======
         {
           time: "10:00 AM",
           platform: "LinkedIn",
@@ -86,7 +76,6 @@
           icon: <Video size={16} />,
         },
       ],
->>>>>>> cd86eabb
     },
     {
       day: "Thursday",
