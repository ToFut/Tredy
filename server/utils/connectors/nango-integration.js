--- conflicted
+++ resolved
@@ -185,15 +185,6 @@
       console.error("[Nango] Failed to list integrations:", error);
       // Fall back to simple mapping
       const providerConfigKeyMap = {
-<<<<<<< HEAD
-        'gmail': isProduction ? 'google-mail-prod' : 'google-mail-urgd',
-        'google-calendar': isProduction ? 'google-calendar-prod' : 'google-calendar-getting-started',  
-        'linkedin': isProduction ? 'linkedin-prod' : 'linkedin',
-        'shopify': isProduction ? 'shopify-prod' : 'shopify',
-        'github': isProduction ? 'github-prod' : 'github',
-        'stripe': isProduction ? 'stripe-prod' : 'stripe',
-        'slack': isProduction ? 'slack-prod' : 'slack',
-=======
         gmail: isProduction ? "google-mail-prod" : "google-mail",
         "google-calendar": isProduction
           ? "google-calendar-prod"
@@ -204,7 +195,6 @@
         stripe: isProduction ? "stripe-prod" : "stripe",
         slack: isProduction ? "slack-prod" : "slack",
         twilio: isProduction ? "twilio-prod" : "twilio",
->>>>>>> 2968c291
       };
       providerConfigKey =
         providerConfigKeyMap[provider] ||
@@ -277,10 +267,7 @@
         `${provider}-getting-started`,
         `${provider}_getting_started`,
         provider === 'gmail' ? 'google-mail-urgd' : null,
-<<<<<<< HEAD
-=======
         provider === 'gmail' ? 'google-mail' : null,
->>>>>>> 2968c291
         provider === 'gmail' ? 'google' : null,
         provider === 'google-calendar' ? 'google-calendar-getting-started' : null,
         provider === 'google-calendar' ? 'google' : null,
