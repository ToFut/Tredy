--- conflicted
+++ resolved
@@ -17,11 +17,8 @@
   Lightning as Zap,
   Brain,
   Clock,
-<<<<<<< HEAD
   TrendingUp,
-=======
   ChartLine,
->>>>>>> 286cb9f3
   Robot as Bot,
   ChatCircle as MessageSquare,
   Gear as Settings,
