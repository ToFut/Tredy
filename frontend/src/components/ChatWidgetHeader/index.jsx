--- conflicted
+++ resolved
@@ -915,16 +915,6 @@
 
   return (
     <>
-<<<<<<< HEAD
-      <div className="bg-white/95 dark:bg-gray-900/95 backdrop-blur-xl border-b border-gray-200/40 dark:border-gray-700/40 sticky top-0 z-40 w-full">
-        <div className="px-3 sm:px-4 lg:px-5 py-2 sm:py-2.5">
-          <div className="flex items-center justify-between gap-1 sm:gap-2">
-            {/* Left: Workspace Info - Without logo since it's in main header */}
-            <div className="flex items-center gap-1.5 sm:gap-2 min-w-0 flex-shrink-0">
-              <div className="hidden sm:flex items-center gap-2">
-                <div className="p-1.5 bg-gradient-to-br from-purple-500 to-purple-600 rounded-lg">
-                  <Sparkle className="w-3.5 h-3.5 text-white" />
-=======
       <div className="bg-white/98 dark:bg-gray-900/98 backdrop-blur-md border-b border-gray-200/60 dark:border-gray-700/60 sticky top-[60px] z-40 w-full shadow-sm">
         <div className="px-4 sm:px-6 lg:px-8 py-3 sm:py-4">
           <div className="flex items-center justify-between gap-2 sm:gap-3">
@@ -933,7 +923,6 @@
               <div className="hidden sm:flex items-center gap-3">
                 <div className="p-2 bg-gradient-to-br from-purple-500 to-purple-600 rounded-xl shadow-sm">
                   <Sparkle className="w-4 h-4 text-white" />
->>>>>>> f7dc4d6e
                 </div>
                 <div className="min-w-0">
                   <h2 className="font-semibold text-gray-900 dark:text-white truncate text-base">
