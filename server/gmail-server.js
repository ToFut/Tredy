#!/usr/bin/env node

/**
 * Universal Gmail MCP Server
 * Dynamically handles ANY workspace without hardcoding
 */

const { Server } = require('@modelcontextprotocol/sdk/server/index.js');
const { StdioServerTransport } = require('@modelcontextprotocol/sdk/server/stdio.js');
const { CallToolRequestSchema, ListToolsRequestSchema } = require('@modelcontextprotocol/sdk/types.js');
const { Nango } = require('@nangohq/node');

class UniversalGmailMCP {
  constructor() {
    if (!process.env.NANGO_SECRET_KEY) {
      throw new Error('NANGO_SECRET_KEY environment variable is required');
    }

    this.server = new Server(
      { name: 'universal-gmail-mcp', version: '1.0.0' },
      { capabilities: { tools: {} } }
    );

    this.nangoConfig = {
      secretKey: process.env.NANGO_SECRET_KEY,
<<<<<<< HEAD
      host: process.env.NANGO_HOST || 'https://api.nango.dev',
      providerConfigKey: 'google-mail-urgd'
=======
      host: process.env.NANGO_HOST || 'https://api.nango.dev'
>>>>>>> 2968c291
    };

    this.setupTools();
  }

  /**
   * Get provider config key with secure fallback
   */
  getProviderConfigKey() {
    // Priority order for provider config detection:
    // 1. From constructor nangoConfig (primary)
    // 2. From environment variable (override)
    // 3. Secure fallback to known working config
    
    if (this.nangoConfig?.providerConfigKey) {
      console.error(`[Gmail MCP] Using provider config from nangoConfig: ${this.nangoConfig.providerConfigKey}`);
      return this.nangoConfig.providerConfigKey;
    }
    
    if (process.env.NANGO_PROVIDER_CONFIG_KEY) {
      console.error(`[Gmail MCP] Using provider config from env: ${process.env.NANGO_PROVIDER_CONFIG_KEY}`);
      return process.env.NANGO_PROVIDER_CONFIG_KEY;
    }
    
    // Secure fallback - use known working provider config
    const fallbackConfig = 'google-mail-urgd';
    console.error(`[Gmail MCP] No provider config found, using secure fallback: ${fallbackConfig}`);
    return fallbackConfig;
  }

  /**
   * Dynamically get workspace ID from the request context
   */
  getWorkspaceId(args) {
    // Priority order for workspace detection:
    // 1. Explicit workspaceId in args (passed from agent)
    // 2. From environment variable
    // 3. From MCP server name (legacy support)
    
    if (args?.workspaceId) {
      console.error(`[Gmail MCP] Using workspace ID from args: ${args.workspaceId}`);
      return args.workspaceId;
    }
    
    // Extract from NANGO_CONNECTION_ID if set
    if (process.env.NANGO_CONNECTION_ID) {
      const id = process.env.NANGO_CONNECTION_ID.replace('workspace_', '');
      console.error(`[Gmail MCP] Using workspace ID from NANGO_CONNECTION_ID: ${id}`);
      return id;
    }
    
    // Extract from server instance name if available (legacy)
    if (process.env.MCP_SERVER_NAME) {
      const match = process.env.MCP_SERVER_NAME.match(/_ws(\d+)$/);
      if (match) {
        console.error(`[Gmail MCP] Using workspace ID from server name: ${match[1]}`);
        return match[1];
      }
    }
    
    // Default fallback - should rarely happen now
    console.error('[Gmail MCP] Warning: No workspace ID found, using default workspace 1');
    return '1'; // Default to workspace 1
  }

  setupTools() {
    this.server.setRequestHandler(ListToolsRequestSchema, async () => ({
      tools: [
        {
          name: 'send_email',
          description: 'Send an email via Gmail',
          inputSchema: {
            type: 'object',
            properties: {
              to: { type: 'string', description: 'Recipient email address' },
              subject: { type: 'string', description: 'Email subject' },
              body: { type: 'string', description: 'Email body' },
              cc: { type: 'string', description: 'CC recipients (optional)' },
              bcc: { type: 'string', description: 'BCC recipients (optional)' },
              workspaceId: { type: 'string', description: 'Workspace ID (auto-detected if not provided)' }
            },
            required: ['to']
          }
        },
        {
          name: 'get_emails',
          description: 'Get emails from Gmail inbox',
          inputSchema: {
            type: 'object',
            properties: {
              maxResults: { type: 'number', description: 'Maximum emails to return', default: 10 },
              query: { type: 'string', description: 'Gmail search query' },
              labelIds: { type: 'array', items: { type: 'string' }, description: 'Label IDs to filter' },
              workspaceId: { type: 'string', description: 'Workspace ID (auto-detected if not provided)' }
            }
          }
        }
      ]
    }));

    this.server.setRequestHandler(CallToolRequestSchema, async (request) => {
      const { name, arguments: args } = request.params;
      
      // Dynamically determine workspace for this request
      const workspaceId = this.getWorkspaceId(args);
      console.error(`[Gmail MCP] Processing ${name} for workspace ${workspaceId}`);
      
      // Inject workspace into args
      const enhancedArgs = { ...args, workspaceId };

      try {
        switch (name) {
          case 'send_email':
            return await this.sendEmail(enhancedArgs);
          case 'get_emails':
            return await this.getEmails(enhancedArgs);
          default:
            throw new Error(`Unknown tool: ${name}`);
        }
      } catch (error) {
        console.error(`[Gmail MCP] Error in ${name}:`, error);
        return {
          content: [{
            type: 'text',
            text: `Error: ${error.message}`
          }],
          isError: true
        };
      }
    });
  }

  async sendEmail(args) {
    const workspaceId = args.workspaceId;
    const connectionId = `workspace_${workspaceId}`;
    
    // Create fresh Nango instance for each request (pattern from working gmail-mcp-server.js)
    const { Nango } = require('@nangohq/node');
    const nango = new Nango({
      secretKey: process.env.NANGO_SECRET_KEY,
      host: process.env.NANGO_HOST || 'https://api.nango.dev'
    });

    // Get provider config key with secure fallback
    const providerConfigKey = this.getProviderConfigKey();
    
    const { to, subject = "Message from AnythingLLM", body = "This is an automated message.", cc, bcc } = args;

    if (!to) {
      throw new Error('Recipient email address is required');
    }

    // Create email message in RFC 2822 format
    let message = `To: ${to}\r\n`;
    if (cc) message += `Cc: ${cc}\r\n`;
    if (bcc) message += `Bcc: ${bcc}\r\n`;
    message += `Subject: ${subject}\r\n`;
    message += `\r\n${body}`;

    // Encode message in base64
    const encodedMessage = Buffer.from(message)
      .toString('base64')
      .replace(/\+/g, '-')
      .replace(/\//g, '_')
      .replace(/=+$/, '');

    try {
      console.error(`[Gmail MCP] Attempting to send email with connectionId: ${connectionId}, providerConfigKey: ${providerConfigKey}`);
      
      const response = await nango.proxy({
        method: 'POST',
        endpoint: 'https://gmail.googleapis.com/gmail/v1/users/me/messages/send',
        connectionId: connectionId,
        providerConfigKey: providerConfigKey,
        headers: {
          'Content-Type': 'application/json'
        },
        data: {
          raw: encodedMessage
        }
      });

      return {
        content: [{
          type: 'text',
          text: `✓ Email sent successfully to ${to}! Message ID: ${response.data.id}`
        }]
      };
    } catch (error) {
      console.error('[Gmail MCP] Send email error:', error.response?.data || error.message);
      throw new Error(`Failed to send email: ${error.response?.data?.error?.message || error.message}`);
    }
  }

  async getEmails(args) {
    const workspaceId = args.workspaceId;
    const connectionId = `workspace_${workspaceId}`;
    
    const nango = new Nango(this.nangoConfig);
    
    const { maxResults = 10, query, labelIds } = args;

    const params = {
      maxResults
    };
    
    if (labelIds && Array.isArray(labelIds) && labelIds.length > 0) {
      params.labelIds = labelIds.join(',');
    }
    
    if (query) {
      params.q = query;
    }

    try {
      console.error(`[Gmail MCP] Getting emails for ${connectionId} with params:`, params);
      
      const response = await nango.proxy({
        method: 'GET',
        endpoint: 'https://gmail.googleapis.com/gmail/v1/users/me/messages',
        connectionId: connectionId,
        providerConfigKey: this.nangoConfig.providerConfigKey,
        params
      });

      const messages = response.data.messages || [];
      
      if (messages.length === 0) {
        return {
          content: [{
            type: 'text',
            text: 'No emails found.'
          }]
        };
      }

      // Get details for each message
      const emailList = [];
      for (const message of messages.slice(0, maxResults)) {
        try {
          const detailResponse = await nango.proxy({
            method: 'GET',
            endpoint: `https://gmail.googleapis.com/gmail/v1/users/me/messages/${message.id}`,
            connectionId: connectionId,
            providerConfigKey: this.nangoConfig.providerConfigKey,
            params: { format: 'full' }
          });

          const headers = detailResponse.data.payload?.headers || [];
          const getHeader = (name) => headers.find(h => h.name?.toLowerCase() === name.toLowerCase())?.value;
          
          emailList.push({
            id: message.id,
            from: getHeader('From') || 'Unknown',
            subject: getHeader('Subject') || 'No Subject',
            date: getHeader('Date') || 'Unknown',
            snippet: detailResponse.data.snippet || 'No preview'
          });
        } catch (error) {
          console.error(`[Gmail MCP] Error fetching message ${message.id}:`, error.message);
        }
      }

      return {
        content: [{
          type: 'text',
          text: `Found ${emailList.length} emails:\n\n` + 
                emailList.map((email, i) => 
                  `${i + 1}. From: ${email.from}\n   Subject: ${email.subject}\n   Date: ${email.date}\n   Preview: ${email.snippet}\n`
                ).join('\n')
        }]
      };
    } catch (error) {
      console.error('[Gmail MCP] Error getting emails:', error.response?.data || error.message);
      throw new Error(`Failed to get emails: ${error.response?.data?.error?.message || error.message}`);
    }
  }

  async start() {
    const transport = new StdioServerTransport();
    await this.server.connect(transport);
    console.error('Universal Gmail MCP Server started');
  }
}

// Start the server
if (require.main === module) {
  const server = new UniversalGmailMCP();
  server.start().catch(error => {
    console.error('Failed to start MCP server:', error);
    process.exit(1);
  });
}

module.exports = UniversalGmailMCP;<|MERGE_RESOLUTION|>--- conflicted
+++ resolved
@@ -23,12 +23,7 @@
 
     this.nangoConfig = {
       secretKey: process.env.NANGO_SECRET_KEY,
-<<<<<<< HEAD
-      host: process.env.NANGO_HOST || 'https://api.nango.dev',
-      providerConfigKey: 'google-mail-urgd'
-=======
       host: process.env.NANGO_HOST || 'https://api.nango.dev'
->>>>>>> 2968c291
     };
 
     this.setupTools();
