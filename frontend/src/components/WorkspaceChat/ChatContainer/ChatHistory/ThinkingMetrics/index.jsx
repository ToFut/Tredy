--- conflicted
+++ resolved
@@ -16,10 +16,7 @@
   WarningCircle,
   CheckCircle,
   ArrowRight,
-<<<<<<< HEAD
-=======
   Activity,
->>>>>>> cd86eabb
 } from "@phosphor-icons/react";
 import { motion, AnimatePresence } from "framer-motion";
 
@@ -109,13 +106,9 @@
         >
           <div className="flex items-center gap-3">
             <div className="flex items-center gap-2">
-<<<<<<< HEAD
-              <ChartBar className={`w-4 h-4 ${isThinking ? 'animate-pulse text-blue-500' : 'text-theme-text-secondary'}`} />
-=======
               <Activity
                 className={`w-4 h-4 ${isThinking ? "animate-pulse text-blue-500" : "text-theme-text-secondary"}`}
               />
->>>>>>> cd86eabb
               <span className="text-sm font-medium text-theme-text-primary">
                 {isThinking ? "Processing..." : "Process Metrics"}
               </span>
